/**
 *
 * VirtualThingsAdapter - an adapter for trying out virtual things
 *
 * This Source Code Form is subject to the terms of the Mozilla Public
 * License, v. 2.0. If a copy of the MPL was not distributed with this
 * file, You can obtain one at http://mozilla.org/MPL/2.0/.
 */

'use strict';

const child_process = require('child_process');
const crypto = require('crypto');
const fs = require('fs');
const {
  Adapter,
  Database,
  Device,
  Event,
  Property,
} = require('gateway-addon');
const manifest = require('./manifest.json');
const mkdirp = require('mkdirp');
const os = require('os');
const path = require('path');
const storage = require('node-persist');
const {v4: uuidv4} = require('uuid');

const DEBUG = false;

const proc = child_process.spawnSync(
  'ffmpeg',
  ['-version'],
  {encoding: 'utf8'}
);
let ffmpegMajor = null, ffmpegMinor = null;
if (proc.status === 0) {
  const version = proc.stdout.split('\n')[0].split(' ')[2];
  ffmpegMajor = parseInt(version.split('.')[0], 10);
  ffmpegMinor = parseInt(version.split('.')[1], 10);
}

function getMediaPath(mediaDir) {
  if (mediaDir) {
    return path.join(mediaDir, 'virtual-things');
  }

  let profileDir;
  if (process.env.hasOwnProperty('MOZIOT_HOME')) {
    profileDir = process.env.MOZIOT_HOME;
  } else {
    profileDir = path.join(os.homedir(), '.mozilla-iot');
  }

  return path.join(profileDir, 'media', 'virtual-things');
}

function getDataPath(dataDir) {
  if (dataDir) {
    return path.join(dataDir, 'virtual-things-adapter');
  }

  let profileDir;
  if (process.env.hasOwnProperty('MOZIOT_HOME')) {
    profileDir = process.env.MOZIOT_HOME;
  } else {
    profileDir = path.join(os.homedir(), '.mozilla-iot');
  }

  return path.join(profileDir, 'data', 'virtual-things-adapter');
}

function randomNumber(integer, min, max) {
  if (typeof min === 'number' && typeof max === 'number') {
    if (integer) {
      min = Math.ceil(min);
      max = Math.floor(max);
      return Math.floor(Math.random() * (max - min + 1)) + min;
    }

    return Math.random() * (max - min) + min;
  }

  const value = Math.random();

  if (integer) {
    return Math.floor(value);
  }

  return value;
}

function bool() {
  return {
    name: 'on',
    value: false,
    metadata: {
      title: 'On/Off',
      type: 'boolean',
      '@type': 'BooleanProperty',
      readOnly: true,
    },
  };
}

function on() {
  return {
    name: 'on',
    value: false,
    metadata: {
      title: 'On/Off',
      type: 'boolean',
      '@type': 'OnOffProperty',
    },
  };
}

function color(readOnly = false) {
  return {
    name: 'color',
    value: '#ffffff',
    metadata: {
      title: 'Color',
      type: 'string',
      '@type': 'ColorProperty',
      readOnly,
    },
  };
}

function colorTemperature() {
  return {
    name: 'colorTemperature',
    value: 2500,
    metadata: {
      title: 'Color Temperature',
      type: 'number',
      '@type': 'ColorTemperatureProperty',
      unit: 'kelvin',
      minimum: 2500,
      maximum: 9000,
    },
  };
}

function colorMode() {
  return {
    name: 'colorMode',
    value: 'color',
    metadata: {
      title: 'Color Mode',
      type: 'string',
      '@type': 'ColorModeProperty',
      enum: [
        'color',
        'temperature',
      ],
      readOnly: true,
    },
  };
}

function brightness() {
  return {
    name: 'level',
    value: 0,
    metadata: {
      title: 'Brightness',
      type: 'number',
      '@type': 'BrightnessProperty',
      unit: 'percent',
      minimum: 0,
      maximum: 100,
    },
  };
}

function level(readOnly) {
  return {
    name: 'level',
    value: 0,
    metadata: {
      title: 'Level',
      type: 'number',
      '@type': 'LevelProperty',
      unit: 'percent',
      minimum: 0,
      maximum: 100,
      readOnly,
    },
  };
}

const onOffColorLight = {
  type: 'onOffColorLight',
  '@context': 'https://iot.mozilla.org/schemas',
  '@type': ['OnOffSwitch', 'Light', 'ColorControl'],
  name: 'Virtual On/Off Color Light',
  properties: [
    on(),
    color(),
  ],
  actions: [],
  events: [],
};

const onOffColorTemperatureLight = {
  type: 'onOffColorLight',
  '@context': 'https://iot.mozilla.org/schemas',
  '@type': ['OnOffSwitch', 'Light', 'ColorControl'],
  name: 'Virtual On/Off Color Temperature Light',
  properties: [
    on(),
    colorTemperature(),
  ],
  actions: [],
  events: [],
};

const dimmableColorLight = {
  type: 'dimmableColorLight',
  '@context': 'https://iot.mozilla.org/schemas',
  '@type': ['OnOffSwitch', 'Light', 'ColorControl'],
  name: 'Virtual Dimmable Color Light',
  properties: [
    color(),
    colorTemperature(),
    colorMode(),
    brightness(),
    on(),
  ],
  actions: [],
  events: [],
};

const multiLevelSwitch = {
  type: 'multiLevelSwitch',
  '@context': 'https://iot.mozilla.org/schemas',
  '@type': ['OnOffSwitch', 'MultiLevelSwitch'],
  name: 'Virtual Multi-level Switch',
  properties: [
    level(false),
    on(),
  ],
  actions: [],
  events: [],
};

const onOffSwitch = {
  type: 'onOffSwitch',
  '@context': 'https://iot.mozilla.org/schemas',
  '@type': ['OnOffSwitch'],
  name: 'Virtual On/Off Switch',
  properties: [
    on(),
  ],
  actions: [],
  events: [],
};

const binarySensor = {
  type: 'binarySensor',
  '@context': 'https://iot.mozilla.org/schemas',
  '@type': ['BinarySensor'],
  name: 'Virtual Binary Sensor',
  properties: [
    bool(),
  ],
  actions: [],
  events: [],
};

const multiLevelSensor = {
  type: 'multiLevelSensor',
  '@context': 'https://iot.mozilla.org/schemas',
  '@type': ['MultiLevelSensor'],
  name: 'Virtual Multi-level Sensor',
  properties: [
    bool(),
    level(true),
  ],
  actions: [],
  events: [],
};

const smartPlug = {
  type: 'smartPlug',
  '@context': 'https://iot.mozilla.org/schemas',
  '@type': ['OnOffSwitch', 'EnergyMonitor', 'SmartPlug', 'MultiLevelSwitch'],
  name: 'Virtual Smart Plug',
  properties: [
    on(),
    level(false),
    {
      name: 'instantaneousPower',
      value: 0,
      metadata: {
        '@type': 'InstantaneousPowerProperty',
        title: 'Power',
        type: 'number',
        unit: 'watt',
        readOnly: true,
      },
    },
    {
      name: 'instantaneousPowerFactor',
      value: 0,
      metadata: {
        '@type': 'InstantaneousPowerFactorProperty',
        title: 'Power Factor',
        type: 'number',
        minimum: -1,
        maximum: 1,
        readOnly: true,
      },
    },
    {
      name: 'voltage',
      value: 0,
      metadata: {
        '@type': 'VoltageProperty',
        title: 'Voltage',
        type: 'number',
        unit: 'volt',
        readOnly: true,
      },
    },
    {
      name: 'current',
      value: 0,
      metadata: {
        '@type': 'CurrentProperty',
        title: 'Current',
        type: 'number',
        unit: 'ampere',
        readOnly: true,
      },
    },
    {
      name: 'frequency',
      value: 0,
      metadata: {
        '@type': 'FrequencyProperty',
        title: 'Frequency',
        type: 'number',
        unit: 'hertz',
        readOnly: true,
      },
    },
  ],
  actions: [],
  events: [],
};

const onOffLight = {
  type: 'onOffLight',
  '@context': 'https://iot.mozilla.org/schemas',
  '@type': ['OnOffSwitch', 'Light'],
  name: 'Virtual On/Off Light',
  properties: [
    on(),
  ],
  actions: [],
  events: [],
};

const dimmableLight = {
  type: 'dimmableLight',
  '@context': 'https://iot.mozilla.org/schemas',
  '@type': ['OnOffSwitch', 'Light'],
  name: 'Virtual Dimmable Light',
  properties: [
    on(),
    brightness(),
  ],
  actions: [],
  events: [],
};

const doorSensor = {
  '@context': 'https://iot.mozilla.org/schemas',
  '@type': ['DoorSensor'],
  name: 'Virtual Door Sensor',
  properties: [
    {
      name: 'open',
      value: false,
      metadata: {
        title: 'Open',
        type: 'boolean',
        '@type': 'OpenProperty',
        readOnly: true,
      },
    },
  ],
  actions: [],
  events: [],
};

const motionSensor = {
  '@context': 'https://iot.mozilla.org/schemas',
  '@type': ['MotionSensor'],
  name: 'Virtual Motion Sensor',
  properties: [
    {
      name: 'motion',
      value: false,
      metadata: {
        title: 'Motion',
        type: 'boolean',
        '@type': 'MotionProperty',
        readOnly: true,
      },
    },
  ],
  actions: [],
  events: [],
};

const leakSensor = {
  '@context': 'https://iot.mozilla.org/schemas',
  '@type': ['LeakSensor'],
  name: 'Virtual Leak Sensor',
  properties: [
    {
      name: 'leak',
      value: false,
      metadata: {
        title: 'Leak',
        type: 'boolean',
        '@type': 'LeakProperty',
        readOnly: true,
      },
    },
  ],
  actions: [],
  events: [],
};

const temperatureSensor = {
  '@context': 'https://iot.mozilla.org/schemas',
  '@type': ['TemperatureSensor'],
  name: 'Virtual Temperature Sensor',
  properties: [
    {
      name: 'temperature',
      value: 20,
      metadata: {
        title: 'Temperature',
        type: 'number',
        '@type': 'TemperatureProperty',
        unit: 'degree celsius',
        minimum: -20,
        maximum: 50,
        readOnly: true,
      },
    },
  ],
  actions: [],
  events: [],
};

const pushButton = {
  '@context': 'https://iot.mozilla.org/schemas',
  '@type': ['PushButton'],
  name: 'Virtual Push Button',
  properties: [
    {
      name: 'pushed',
      value: false,
      metadata: {
        title: 'Pushed',
        type: 'boolean',
        '@type': 'PushedProperty',
        readOnly: true,
      },
    },
  ],
  actions: [],
  events: [],
};

const thing = {
  type: 'thing',
  '@context': 'https://iot.mozilla.org/schemas',
  '@type': [],
  name: 'Virtual Thing',
  properties: [
    {
      name: 'boolProperty',
      value: true,
      metadata: {
        type: 'boolean',
      },
    },
    {
      name: 'stringProperty',
      value: 'blah',
      metadata: {
        type: 'string',
      },
    },
    {
      name: 'numberProperty',
      value: 12,
      metadata: {
        type: 'number',
      },
    },
    {
      name: 'numberUnitProperty',
      value: 34,
      metadata: {
        type: 'number',
        unit: 'metres',
      },
    },
    {
      name: 'numberUnitMinMaxProperty',
      value: 56,
      metadata: {
        type: 'number',
        unit: 'degrees',
        minimum: 0,
        maximum: 100,
      },
    },
    {
      name: 'numberEnumProperty',
      value: 0,
      metadata: {
        type: 'number',
        unit: 'something',
        enum: [
          0,
          10,
          20,
          30,
        ],
      },
    },
    {
      name: 'stringEnumProperty',
      value: 'string1',
      metadata: {
        type: 'string',
        enum: [
          'string1',
          'string2',
          'string3',
          'string4',
        ],
      },
    },
  ],
  actions: [],
  events: [],
};

const actionsEventsThing = {
  type: 'thing',
  '@context': 'https://iot.mozilla.org/schemas',
  '@type': [],
  name: 'Virtual Actions & Events Thing',
  properties: [],
  actions: [
    {
      name: 'basic',
      metadata: {
        title: 'No Input',
        description: 'An action with no inputs, fires an event',
      },
    },
    {
      name: 'single',
      metadata: {
        title: 'Single Input',
        description: 'An action with a single, non-object input',
        input: {
          type: 'number',
        },
      },
    },
    {
      name: 'multiple',
      metadata: {
        title: 'Multiple Inputs',
        description: 'An action with mutiple, optional inputs',
        input: {
          type: 'object',
          properties: {
            stringInput: {
              type: 'string',
            },
            booleanInput: {
              type: 'boolean',
            },
          },
        },
      },
    },
    {
      name: 'advanced',
      metadata: {
        title: 'Advanced Inputs',
        description: 'An action with many inputs, some required',
        input: {
          type: 'object',
          required: [
            'numberInput',
          ],
          properties: {
            numberInput: {
              type: 'number',
              minimum: 0,
              maximum: 100,
              unit: 'percent',
            },
            integerInput: {
              type: 'integer',
              unit: 'metre',
            },
            stringInput: {
              type: 'string',
            },
            booleanInput: {
              type: 'boolean',
            },
            enumInput: {
              type: 'string',
              enum: [
                'enum string1',
                'enum string2',
                'enum string3',
              ],
            },
          },
        },
      },
    },
  ],
  events: [
    {
      name: 'virtualEvent',
      metadata: {
        description: 'An event from a virtual thing',
        type: 'number',
      },
    },
  ],
};

const onOffSwitchWithPin = {
  type: 'onOffSwitch',
  '@context': 'https://iot.mozilla.org/schemas',
  '@type': ['OnOffSwitch'],
  name: 'Virtual On/Off Switch (with PIN)',
  properties: [
    on(),
  ],
  actions: [],
  events: [],
  pin: {
    required: true,
    pattern: '^\\d{4}$',
  },
};

const onOffSwitchWithCredentials = {
  type: 'onOffSwitch',
  '@context': 'https://iot.mozilla.org/schemas',
  '@type': ['OnOffSwitch'],
  name: 'Virtual On/Off Switch (with credentials)',
  properties: [
    on(),
  ],
  actions: [],
  events: [],
  credentialsRequired: true,
};

const camera = {
  type: 'thing',
  '@context': 'https://iot.mozilla.org/schemas',
  '@type': ['Camera'],
  name: 'Virtual Camera',
  properties: [
    {
      name: 'image',
      value: null,
      metadata: {
        type: 'null',
        '@type': 'ImageProperty',
        title: 'Image',
        readOnly: true,
        links: [
          {
            rel: 'alternate',
            href: '/media/virtual-things/image.png',
            mediaType: 'image/png',
          },
        ],
      },
    },
  ],
  actions: [],
  events: [],
};

const videoCamera = {
  type: 'thing',
  '@context': 'https://iot.mozilla.org/schemas',
  '@type': ['VideoCamera'],
  name: 'Virtual Video Camera',
  properties: [
    {
      name: 'video',
      value: null,
      metadata: {
        type: 'null',
        '@type': 'VideoProperty',
        title: 'Video',
        readOnly: true,
        links: [
          {
            rel: 'alternate',
            href: '/media/virtual-things/index.mpd',
            mediaType: 'application/dash+xml',
          },
        ],
      },
    },
    {
      name: 'streamActive',
      value: false,
      metadata: {
        type: 'boolean',
        title: 'Streaming',
      },
    },
  ],
  actions: [],
  events: [],
};

const alarm = {
  '@context': 'https://iot.mozilla.org/schemas',
  '@type': ['Alarm'],
  name: 'Virtual Alarm',
  properties: [
    {
      name: 'alarm',
      value: false,
      metadata: {
        title: 'Alarm',
        type: 'boolean',
        '@type': 'AlarmProperty',
        readOnly: true,
      },
    },
  ],
  actions: [
    {
      name: 'trigger',
      metadata: {
        title: 'Trigger',
        description: 'Trigger alarm',
      },
    },
    {
      name: 'silence',
      metadata: {
        title: 'Silence',
        description: 'Silence alarm',
      },
    },
  ],
  events: [
    {
      name: 'alarmEvent',
      metadata: {
        description: 'An alarm event from a virtual thing',
        type: 'string',
        '@type': 'AlarmEvent',
        readOnly: true,
      },
    },
  ],
};

const energyMonitor = {
  '@context': 'https://iot.mozilla.org/schemas',
  '@type': ['EnergyMonitor'],
  name: 'Virtual Energy Monitor',
  properties: [
    {
      name: 'instantaneousPower',
      value: 0,
      metadata: {
        '@type': 'InstantaneousPowerProperty',
        title: 'Power',
        type: 'number',
        unit: 'watt',
        readOnly: true,
      },
    },
    {
      name: 'instantaneousPowerFactor',
      value: 0,
      metadata: {
        '@type': 'InstantaneousPowerFactorProperty',
        title: 'Power Factor',
        type: 'number',
        minimum: -1,
        maximum: 1,
        readOnly: true,
      },
    },
    {
      name: 'voltage',
      value: 0,
      metadata: {
        '@type': 'VoltageProperty',
        title: 'Voltage',
        type: 'number',
        unit: 'volt',
        readOnly: true,
      },
    },
    {
      name: 'current',
      value: 0,
      metadata: {
        '@type': 'CurrentProperty',
        title: 'Current',
        type: 'number',
        unit: 'ampere',
        readOnly: true,
      },
    },
    {
      name: 'frequency',
      value: 0,
      metadata: {
        '@type': 'FrequencyProperty',
        title: 'Frequency',
        type: 'number',
        unit: 'hertz',
        readOnly: true,
      },
    },
  ],
  actions: [],
  events: [],
};

const colorControl = {
  '@context': 'https://iot.mozilla.org/schemas',
  '@type': ['ColorControl'],
  name: 'Virtual Color Control',
  properties: [
    color(),
  ],
  actions: [],
  events: [],
};

const thermostat = {
  '@context': 'https://iot.mozilla.org/schemas',
  '@type': ['Thermostat', 'TemperatureSensor'],
  name: 'Virtual Thermostat',
  properties: [
    {
      name: 'temperature',
      value: 20,
      metadata: {
        title: 'Temperature',
        type: 'number',
        '@type': 'TemperatureProperty',
        unit: 'degree celsius',
        minimum: 0,
        maximum: 100,
        readOnly: true,
      },
    },
    {
      name: 'heatingTargetTemperature',
      value: 19,
      metadata: {
        title: 'Heating Target',
        type: 'number',
        '@type': 'TargetTemperatureProperty',
        unit: 'degree celsius',
        minimum: 10,
        maximum: 38,
        multipleOf: 0.1,
      },
    },
    {
      name: 'coolingTargetTemperature',
      value: 25,
      metadata: {
        title: 'Cooling Target',
        type: 'number',
        '@type': 'TargetTemperatureProperty',
        unit: 'degree celsius',
        minimum: 10,
        maximum: 38,
        multipleOf: 0.1,
      },
    },
    {
      name: 'heatingCooling',
      value: 'heating',
      metadata: {
        title: 'Heating/Cooling',
        type: 'string',
        '@type': 'HeatingCoolingProperty',
        enum: ['off', 'heating', 'cooling'],
        readOnly: true,
      },
    },
    {
      name: 'thermostatMode',
      value: 'heat',
      metadata: {
        title: 'Mode',
        type: 'string',
        '@type': 'ThermostatModeProperty',
        enum: ['off', 'heat', 'cool', 'auto'],
      },
    },
  ],
  actions: [],
  events: [],
};

const lock = {
  '@context': 'https://iot.mozilla.org/schemas',
  '@type': ['Lock'],
  name: 'Virtual Lock',
  properties: [
    {
      name: 'locked',
      value: 'unlocked',
      metadata: {
        title: 'Current State',
        type: 'string',
        '@type': 'LockedProperty',
        enum: ['locked', 'unlocked', 'jammed', 'unknown'],
        readOnly: true,
      },
    },
  ],
  actions: [
    {
      name: 'lock',
      metadata: {
        '@type': 'LockAction',
        title: 'Lock',
        description: 'Lock the locking mechanism',
      },
    },
    {
      name: 'unlock',
      metadata: {
        '@type': 'UnlockAction',
        title: 'Unlock',
        description: 'Unlock the locking mechanism',
      },
    },
  ],
  events: [],
};

const colorSensor = {
  '@context': 'https://iot.mozilla.org/schemas',
  '@type': ['ColorSensor'],
  name: 'Virtual Color Sensor',
  properties: [
    color(true),
  ],
  actions: [],
  events: [],
};

const humiditySensor = {
  '@context': 'https://iot.mozilla.org/schemas',
  '@type': ['HumiditySensor'],
  name: 'Virtual Humidity Sensor',
  properties: [
    {
      name: 'humidity',
      value: 20,
      metadata: {
        title: 'Humidity',
        type: 'number',
        '@type': 'HumidityProperty',
        unit: 'percent',
        minimum: 0,
        maximum: 100,
        readOnly: true,
      },
    },
  ],
  actions: [],
  events: [],
};

const airQualitySensor = {
  '@context': 'https://iot.mozilla.org/schemas',
  '@type': ['AirQualitySensor'],
  name: 'Virtual Air Quality Sensor',
  properties: [
    {
      name: 'concentration',
      value: 20,
      metadata: {
        title: 'Gas Concentration',
        type: 'number',
        '@type': 'ConcentrationProperty',
        unit: 'ppm',
        minimum: 0,
        readOnly: true,
      },
    },
    {
      name: 'density',
      value: 20,
      metadata: {
        title: 'Particulate Density',
        type: 'number',
        '@type': 'DensityProperty',
        unit: 'micrograms per cubic metre',
        minimum: 0,
        readOnly: true,
      },
    },
  ],
  actions: [],
  events: [],
};

const barometricPressureSensor = {
  '@context': 'https://iot.mozilla.org/schemas',
  '@type': ['BarometricPressureSensor'],
  name: 'Virtual Barometric Pressure Sensor',
  properties: [
    {
      name: 'pressure',
      value: 20,
      metadata: {
        title: 'Pressure',
        type: 'number',
        '@type': 'BarometricPressureProperty',
        unit: 'hectopascal',
        minimum: 0,
        readOnly: true,
      },
    },
  ],
  actions: [],
  events: [],
};

const smokeSensor = {
  '@context': 'https://iot.mozilla.org/schemas',
  '@type': ['SmokeSensor'],
  name: 'Virtual Smoke Sensor',
  properties: [
    {
      name: 'smoke',
      value: false,
      metadata: {
        title: 'Smoke',
        type: 'boolean',
        '@type': 'SmokeProperty',
        readOnly: true,
      },
    },
  ],
  actions: [],
  events: [],
};

if (ffmpegMajor !== null && ffmpegMajor >= 4) {
  videoCamera.properties[0].metadata.links.push({
    rel: 'alternate',
    href: '/media/virtual-things/master.m3u8',
    mediaType: 'application/vnd.apple.mpegurl',
  });
}

const VIRTUAL_THINGS = [
  onOffColorLight,
  multiLevelSwitch,
  dimmableColorLight,
  onOffSwitch,
  binarySensor,
  multiLevelSensor,
  smartPlug,
  onOffLight,
  dimmableLight,
  thing,
  actionsEventsThing,
  onOffSwitchWithPin,
  onOffColorTemperatureLight,
  doorSensor,
  motionSensor,
  pushButton,
  leakSensor,
  temperatureSensor,
  onOffSwitchWithCredentials,
  camera,
  videoCamera,
  alarm,
  energyMonitor,
  colorControl,
  thermostat,
  lock,
  colorSensor,
  humiditySensor,
  airQualitySensor,
  barometricPressureSensor,
  smokeSensor,
];

/**
 * A virtual property
 */
class VirtualThingsProperty extends Property {
  constructor(device, name, descr, value) {
    super(device, name, descr);
    this.setCachedValue(value);

    if (device.adapter.config.randomizePropertyValues) {
      this.interval = setInterval(() => {
        let value;

        if (descr.enum && descr.enum.length > 0) {
          value = descr.enum[randomNumber(true, 0, descr.enum.length - 1)];
        } else {
          switch (descr.type) {
            case 'boolean':
              value = Math.random() >= 0.5;
              break;
            case 'string': {
              if (descr['@type'] === 'ColorProperty') {
                const randomComponent = () => {
                  return randomNumber(true, 0, 255)
                    .toString(16)
                    .padStart(2, '0');
                };
                value = `#${
                  randomComponent()}${
                  randomComponent()}${
                  randomComponent()}`;
              } else {
                value = crypto.randomBytes(20).toString('hex');
              }

              break;
            }
            case 'number':
            case 'integer':
              value = randomNumber(
                descr.type === 'integer',
                descr.minimum,
                descr.maximum
              );
              break;
            default:
              return;
          }
        }

        if (value !== this.value) {
          this.setCachedValue(value);
          this.device.notifyPropertyChanged(this);
        }
      }, 30 * 1000);
    }
  }

  /**
   * @param {any} value
   * @return {Promise} a promise which resolves to the updated value.
   */
  setValue(value) {
    return new Promise((resolve, reject) => {
      if (this.readOnly) {
        reject('Read-only property');
      } else {
        this.setCachedValue(value);

        const colorModeProperty = this.device.findProperty('colorMode');

        switch (this.name) {
          case 'streamActive':
            if (this.value) {
              this.device.adapter.startTranscode();
            } else {
              this.device.adapter.stopTranscode();
            }

            break;
          case 'thermostatMode': {
            const heatingCooling = this.device.properties.get('heatingCooling');

            if (this.value === 'heat') {
              heatingCooling.setCachedValueAndNotify('heating');
            } else if (this.value === 'cool') {
              heatingCooling.setCachedValueAndNotify('cooling');
            } else if (this.value === 'off') {
              heatingCooling.setCachedValueAndNotify('off');
            }

            break;
          }
          case 'color':
            if (colorModeProperty) {
              colorModeProperty.setCachedValueAndNotify('color');
            }
            break;
          case 'colorTemperature':
            if (colorModeProperty) {
              colorModeProperty.setCachedValueAndNotify('temperature');
            }
            break;
        }

        resolve(this.value);
        this.device.notifyPropertyChanged(this);
      }
    });
  }

  /**
   * Set the current value.
   */
  setCachedValue(value) {
    if (this.type === 'boolean') {
      this.value = !!value;
    } else {
      this.value = value;
    }

    if (this.device.adapter.config.persistPropertyValues) {
      const key = `${this.device.id}-${this.name}`;
      storage.setItem(key, this.value).catch((e) => {
        console.error('Failed to persist property value:', e);
      });
    }

    return this.value;
  }
}

/**
 * A virtual device
 */
class VirtualThingsDevice extends Device {
  /**
   * @param {VirtualThingsAdapter} adapter
   * @param {String} id - A globally unique identifier
   * @param {Object} template - the virtual thing to represent
   */
  constructor(adapter, id, template) {
    super(adapter, id);

    this.name = template.name;

    this.type = template.type;
    this['@context'] = template['@context'];
    this['@type'] = template['@type'];

    if (template.hasOwnProperty('pin')) {
      this.pinRequired = template.pin.required;
      this.pinPattern = template.pin.pattern;
    } else {
      this.pinRequired = false;
      this.pinPattern = '';
    }

    this.credentialsRequired = !!template.credentialsRequired;

    const promises = [];
    for (const prop of template.properties) {
      let promise;
      if (this.adapter.config.persistPropertyValues) {
        const key = `${this.id}-${prop.name}`;
        promise = storage.getItem(key).then((v) => {
          if (typeof v === 'undefined' || v === null) {
            return prop.value;
          }

          return v;
        });
      } else {
        promise = Promise.resolve(prop.value);
      }

      promises.push(promise.then((v) => {
        this.properties.set(
          prop.name,
          new VirtualThingsProperty(this, prop.name, prop.metadata, v));
      }));
    }

    for (const action of template.actions) {
      this.addAction(action.name, action.metadata);
    }

    for (const event of template.events) {
      this.addEvent(event.name, event.metadata);
    }

    Promise.all(promises).then(() => this.adapter.handleDeviceAdded(this));
  }

  performAction(action) {
    console.log(`Performing action "${action.name}" with input:`, action.input);

    action.start();

    if (this.id.startsWith('virtual-things-custom-')) {
      if (this.events.has(action.name)) {
        this.eventNotify(new Event(this,
                                   action.name,
                                   action.input));
      }
      action.finish();
      return Promise.resolve();
    }

    switch (action.name) {
      case 'basic':
        this.eventNotify(new Event(this,
                                   'virtualEvent',
                                   Math.floor(Math.random() * 100)));
        break;
      case 'trigger': {
        const prop = this.properties.get('alarm');
        prop.setCachedValue(true);
        this.notifyPropertyChanged(prop);
        this.eventNotify(new Event(this,
                                   'alarmEvent',
                                   'Something happened!'));
        break;
      }
      case 'silence': {
        const prop = this.properties.get('alarm');
        prop.setCachedValue(false);
        this.notifyPropertyChanged(prop);
        break;
      }
      case 'lock':
      case 'unlock': {
        const targetState = action.name === 'lock' ? 'locked' : 'unlocked';

        const prop = this.properties.get('locked');
        if (prop.value === targetState) {
          action.finish();
          return Promise.resolve();
        }

        prop.setCachedValueAndNotify('unknown');
        setTimeout(() => {
          // jam the lock 5% of the time.
          if (randomNumber(true, 0, 19) === 2) {
            prop.setCachedValueAndNotify('jammed');
          } else {
            prop.setCachedValueAndNotify(targetState);
          }

          this.notifyPropertyChanged(prop);
          action.finish();
        }, 2000);

        return Promise.resolve();
      }
    }

    action.finish();

    return Promise.resolve();
  }
}

/**
 * Virtual Things adapter
 * Instantiates one virtual device per template
 */
class VirtualThingsAdapter extends Adapter {
  constructor(addonManager) {
    super(addonManager, 'virtual-things', manifest.id);

    addonManager.addAdapter(this);

    this.mediaDir = getMediaPath(this.userProfile.mediaDir);
    if (!fs.existsSync(this.mediaDir)) {
      mkdirp.sync(this.mediaDir, {mode: 0o755});
    }

    this.dataDir = getDataPath(this.userProfile.dataDir);
    if (!fs.existsSync(this.dataDir)) {
      mkdirp.sync(this.dataDir, {mode: 0o755});
    }

    this.db = new Database(this.packageName);
    this.db.open().then(() => {
      return this.db.loadConfig();
    }).then((config) => {
      this.config = config;

      if (this.config.persistPropertyValues) {
        return storage.init({
          dir: this.dataDir,
        });
      }

      return Promise.resolve();
    }).then(() => {
      this.addAllThings();
      this.unloading = false;
      this.copyImage();
    }).catch(console.error);
  }

  copyImage() {
    const imagePath = path.join(this.mediaDir, 'image.png');

    if (!fs.existsSync(imagePath)) {
      const localImagePath = path.join(__dirname, 'static', 'image.png');
      fs.copyFileSync(localImagePath, imagePath);
    }
  }

  startTranscode() {
    if (this.unloading || this.transcodeProcess) {
      return;
    }

    if (ffmpegMajor === null) {
      return;
    }

    const videoPath = path.join(this.mediaDir, 'index.mpd');
    const localVideoPath = path.join(__dirname, 'static', 'video.mp4');

    const args = [
      '-y',
      '-re',
      '-stream_loop', '-1',
      '-i', localVideoPath,
      '-window_size', '5',
      '-extra_window_size', '10',
      '-use_template', '1',
      '-use_timeline', '1',
    ];

    if (ffmpegMajor >= 4) {
      args.push(
        '-streaming', '1',
        '-hls_playlist', '1'
      );
    }

    if (ffmpegMajor > 4 || (ffmpegMajor === 4 && ffmpegMinor >= 1)) {
      args.push(
        '-seg_duration', '2',
        '-dash_segment_type', 'mp4'
      );
    }

    args.push(
      '-remove_at_exit', '1',
      '-loglevel', 'quiet',
      '-c:v', 'copy',
      '-c:a', 'copy',
      '-f', 'dash',
      videoPath
    );

    this.transcodeProcess = child_process.spawn('ffmpeg', args);
    this.transcodeProcess.on('close', () => {
      this.transcodeProcess = null;
      this.startTranscode();
    });
    this.transcodeProcess.on('error', console.error);
    this.transcodeProcess.stdout.on('data', (data) => {
      if (DEBUG) {
        console.log(`ffmpeg: ${data}`);
      }
    });
    this.transcodeProcess.stderr.on('data', (data) => {
      if (DEBUG) {
        console.error(`ffmpeg: ${data}`);
      }
    });
  }

  stopTranscode() {
    if (this.transcodeProcess) {
      this.transcodeProcess.removeAllListeners();
      this.transcodeProcess.stdout.removeAllListeners();
      this.transcodeProcess.stderr.removeAllListeners();
      this.transcodeProcess.kill();
      this.transcodeProcess = null;
    }
  }

  startPairing() {
    this.addAllThings();
  }

  addAllThings() {
    if (!this.config.excludeDefaultThings) {
      for (let i = 0; i < VIRTUAL_THINGS.length; i++) {
        const id = `virtual-things-${i}`;
        if (!this.devices[id]) {
          new VirtualThingsDevice(this, id, VIRTUAL_THINGS[i]);
        }
      }
    }

    if (this.config.customThings) {
      for (const descr of this.config.customThings) {
        if (!descr.id) {
          descr.id = uuidv4();
        }

        const id = `virtual-things-custom-${descr.id}`;
        if (this.devices[id]) {
          continue;
        }

<<<<<<< HEAD
        descr.properties = descr.properties || [];
        for (const property of descr.properties) {
=======
        const properties = descr.properties.map((property) => {
          return Object.assign({}, property);
        });
        for (const property of properties) {
>>>>>>> 0589d36d
          // Clean up properties
          if (!['number', 'integer'].includes(property.type)) {
            delete property.unit;
            delete property.minimum;
            delete property.maximum;
            delete property.multipleOf;
          } else {
            if (!property.unit) {
              delete property.unit;
            }

            if (property.minimum === property.maximum) {
              delete property.minimum;
              delete property.maximum;
            }

            // default in the UI
            if (property.multipleOf === 0) {
              delete property.multipleOf;
            }
          }

          switch (property.type) {
            case 'integer':
            case 'number':
              property.default = Number(property.default);
              break;
            case 'boolean':
              if (property.default === 'true') {
                property.default = true;
              } else if (property.default === 'false') {
                property.default = false;
              } else {
                property.default = !!property.default;
              }
              break;
            case 'null':
              property.default = null;
              break;
            case 'string':
              // just in case
              property.default = `${property.default || ''}`;
              break;
          }
        }

        const actions = (descr.actions || []).map((action) => {
          return Object.assign({}, action);
        });
        for (const action of actions) {
          try {
            action.input = JSON.parse(action.input);
          } catch (ex) {
            delete action.input;
          }
        }

        const newDescr = {
          type: 'thing',
          '@context': descr['@context'] || 'https://iot.mozilla.org/schemas',
          '@type': descr['@type'] || [],
          name: descr.name,
          properties: [],
          actions: [],
          events: [],
        };

        for (const property of properties) {
          const prop = {
            name: property.name,
            value: property.default,
            metadata: {
              title: property.title,
              type: property.type,
            },
          };

          if (property.description) {
            prop.metadata.description = property.description;
          }

          if (property['@type']) {
            prop.metadata['@type'] = property['@type'];
          }

          if (property.unit) {
            prop.metadata.unit = property.unit;
          }

          if (property.hasOwnProperty('minimum')) {
            prop.metadata.minimum = property.minimum;
          }

          if (property.hasOwnProperty('maximum')) {
            prop.metadata.maximum = property.maximum;
          }

          if (property.hasOwnProperty('multipleOf')) {
            prop.metadata.multipleOf = property.multipleOf;
          }

          if (property.hasOwnProperty('readOnly')) {
            prop.metadata.readOnly = property.readOnly;
          }

          newDescr.properties.push(prop);
        }

        for (const action of actions) {
          const act = {
            name: action.name,
            metadata: {
              title: action.title,
            },
          };

          if (action.description) {
            act.metadata.description = action.description;
          }

          if (action.input) {
            act.metadata.input = action.input;
          }

          if (action.emitEvent) {
            const event = {
              name: action.name,
              metadata: {
                title: action.title,
              },
            };
            if (action.input) {
              event.type = action.input.type;
            }
            newDescr.events.push(event);
          }

          newDescr.actions.push(act);
        }

        new VirtualThingsDevice(this, id, newDescr);
      }

      return this.db.saveConfig(this.config);
    }

    return Promise.resolve();
  }

  setPin(deviceId, pin) {
    return new Promise((resolve, reject) => {
      const device = this.getDevice(deviceId);
      if (device && device.pinRequired && pin === '1234') {
        resolve();
      } else {
        reject('Invalid PIN');
      }
    });
  }

  setCredentials(deviceId, username, password) {
    return new Promise((resolve, reject) => {
      const device = this.getDevice(deviceId);
      if (device && device.credentialsRequired && username === 'user' &&
          password === 'password') {
        resolve();
      } else {
        reject('Invalid credentials');
      }
    });
  }

  unload() {
    if (this.config.randomizePropertyValues) {
      for (const device of Object.values(this.devices)) {
        for (const property of device.properties.values()) {
          clearInterval(property.interval);
        }
      }
    }

    this.unloading = true;
    this.stopTranscode();
    return super.unload();
  }
}

module.exports = VirtualThingsAdapter;
<|MERGE_RESOLUTION|>--- conflicted
+++ resolved
@@ -1535,15 +1535,10 @@
           continue;
         }
 
-<<<<<<< HEAD
-        descr.properties = descr.properties || [];
-        for (const property of descr.properties) {
-=======
-        const properties = descr.properties.map((property) => {
+        const properties = (descr.properties || []).map((property) => {
           return Object.assign({}, property);
         });
         for (const property of properties) {
->>>>>>> 0589d36d
           // Clean up properties
           if (!['number', 'integer'].includes(property.type)) {
             delete property.unit;
